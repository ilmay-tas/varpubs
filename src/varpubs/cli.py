import logging
from simple_parsing import ArgumentParser
from dataclasses import dataclass
from pathlib import Path
from typing import List, Optional
from varpubs.pubmed_db import PubmedDB
from varpubs.summarize import Settings, PubmedSummarizer


@dataclass
class DeployDBArgs:
    """
    Command-line arguments for deploying the PubMed variant database.

    - db_path: Path to the DuckDB database file to be created or updated.
    - vcf_paths: List of VCF files containing variant information.
    - email: Email address used for Entrez API access.
    """

    db_path: Path
    vcf_paths: List[Path]
    email: str


@dataclass
class SummarizeArgs:
    """
    Command-line arguments for summarizing PubMed articles related to variants.

    - db_path: Path to the existing DuckDB database file.
    - vcf_path: A single annotated VCF file with variant terms.
<<<<<<< HEAD
    - hf_token: Hugging Face API token for model access.
    - hf_model: The LLM model used for summarization (default: Mistral 7B).
    - output: Optional path to save the final variant summaries. (csv)
=======
    - api_key: Hugging Face API token for model access.
    - llm_url: Base URL for LLM API (Must follow the openai API format)
    - model: The LLM model used for summarization (default: teuken-7b-instruct-research).
    - output: Optional path to save the final variant summaries. (cvs)
>>>>>>> 7417c0c9
    """

    db_path: Path
    vcf_path: Path
    api_key: str
    llm_url: str
    model: str = "teuken-7b-instruct-research"
    output: Optional[Path] = None


def main():
    """
    Entry point for the varpubs CLI tool.

    Supports two commands:
    - 'deploy-db': Parses VCFs and populates the DuckDB database with PubMed entries.
    - 'summarize-variants': Summarizes articles related to variants using an LLM model.
    """
    parser = ArgumentParser()
    subparsers = parser.add_subparsers(dest="command", required=True)

    parser.add_argument(
        "-v",
        "--verbose",
        action="count",
        default=0,
        help="Increase verbosity level (use -v, -vv, -vvv)",
    )

    deploy_parser = subparsers.add_parser("deploy-db", help="Deploy the database")
    deploy_parser.add_arguments(DeployDBArgs, dest="args")

    summarize_parser = subparsers.add_parser(
        "summarize-variants", help="Summarize variants using LLM"
    )
    summarize_parser.add_arguments(SummarizeArgs, dest="args")

    args = parser.parse_args()

    level = logging.WARNING
    if args.verbose == 1:
        level = logging.INFO
    elif args.verbose >= 2:
        level = logging.DEBUG
    logging.basicConfig(level=level)

    if args.command == "deploy-db":
        db = PubmedDB(
            path=args.args.db_path, vcf_paths=args.args.vcf_paths, email=args.args.email
        )
        db.deploy()

    elif args.command == "summarize-variants":
        from varpubs.summarize_variants import summarize_variants

        summarizer = PubmedSummarizer(
            settings=Settings(
                api_key=args.args.api_key,
                model=args.args.model,
                base_url=args.args.llm_url,
            )
        )

        summarize_variants(
            db_path=args.args.db_path,
            vcf_path=args.args.vcf_path,
            summarizer=summarizer,
            out_path=args.args.output,
        )<|MERGE_RESOLUTION|>--- conflicted
+++ resolved
@@ -29,16 +29,10 @@
 
     - db_path: Path to the existing DuckDB database file.
     - vcf_path: A single annotated VCF file with variant terms.
-<<<<<<< HEAD
-    - hf_token: Hugging Face API token for model access.
-    - hf_model: The LLM model used for summarization (default: Mistral 7B).
-    - output: Optional path to save the final variant summaries. (csv)
-=======
     - api_key: Hugging Face API token for model access.
     - llm_url: Base URL for LLM API (Must follow the openai API format)
     - model: The LLM model used for summarization (default: teuken-7b-instruct-research).
-    - output: Optional path to save the final variant summaries. (cvs)
->>>>>>> 7417c0c9
+    - output: Optional path to save the final variant summary file (CSV).
     """
 
     db_path: Path
